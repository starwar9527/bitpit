--- conflicted
+++ resolved
@@ -1463,15 +1463,6 @@
 						Dxstar = int32_t((cx-1)/2)*(octants[idxtry].getSize()) + int32_t((cx+1)/2)*size;
 						Dystar = int32_t((cy-1)/2)*(octants[idxtry].getSize()) + int32_t((cy+1)/2)*size;
 //						if ((abs(Dh) == ((1-(iface%2))*octants[idxtry].getSize() + (iface%2)*size))){
-<<<<<<< HEAD
-						//TODO check if correction is needed - internals
-						//if( (Mortontry < Morton && octants[idxtry].level < oct->level) || (Mortontry > Morton && octants[idxtry].level > oct->level)){
-							if (Dx == Dxstar && Dy == Dystar){
-								neighbours.push_back(idxtry);
-								isghost.push_back(false);
-							}
-						//}
-=======
 
 						uint32_t x0 = oct->x;
 						uint32_t x1 = x0 + size;
@@ -1504,7 +1495,6 @@
 //							isghost.push_back(false);
 //						}
 
->>>>>>> 6916a61b
 						idxtry++;
 						if(idxtry>noctants-1){
 							break;
@@ -1605,13 +1595,6 @@
 								Dxstar = int32_t((cx-1)/2)*(ghosts[idxtry].getSize()) + int32_t((cx+1)/2)*size;
 								Dystar = int32_t((cy-1)/2)*(ghosts[idxtry].getSize()) + int32_t((cy+1)/2)*size;
 //								if ((abs(Dh) == ((1-(iface%2))*ghosts[idxtry].getSize() + (iface%2)*size))){
-<<<<<<< HEAD
-								//TODO check if correction is needed - ghosts
-								if( (Mortontry <= Morton && ghosts[idxtry].level < oct->level) || (Mortontry >= Morton && ghosts[idxtry].level > oct->level)){
-									if (Dx == Dxstar && Dy == Dystar){
-										neighbours.push_back(idxtry);
-										isghost.push_back(true);
-=======
 
 								uint32_t x0 = oct->x;
 								uint32_t x1 = x0 + size;
@@ -1636,7 +1619,6 @@
 											neighbours.push_back(idxtry);
 											isghost.push_back(true);
 										}
->>>>>>> 6916a61b
 									}
 								}
 
@@ -1735,15 +1717,6 @@
 										Dxstar = int32_t((cx-1)/2)*(octants[idxtry].getSize()) + int32_t((cx+1)/2)*size;
 										Dystar = int32_t((cy-1)/2)*(octants[idxtry].getSize()) + int32_t((cy+1)/2)*size;
 //										if ((abs(Dh) == ((1-(iface%2))*octants[idxtry].getSize() + (iface%2)*size))){
-<<<<<<< HEAD
-										//TODO check if correction is needed - internals
-										//if( (Mortontry < Morton && octants[idxtry].level < oct->level) || (Mortontry > Morton && octants[idxtry].level > oct->level)){
-											if (Dx == Dxstar && Dy == Dystar){
-												neighbours.push_back(idxtry);
-												isghost.push_back(false);
-											}
-										//}
-=======
 
 										uint32_t x0 = oct->x;
 										uint32_t x1 = x0 + size;
@@ -1777,7 +1750,6 @@
 //										}
 
 
->>>>>>> 6916a61b
 										idxtry++;
 										Mortontry = octants[idxtry].computeMorton();
 									}
@@ -1909,15 +1881,6 @@
 						Dxstar = int32_t((cx-1)/2)*(octants[idxtry].getSize()) + int32_t((cx+1)/2)*size;
 						Dystar = int32_t((cy-1)/2)*(octants[idxtry].getSize()) + int32_t((cy+1)/2)*size;
 //						if ((abs(Dh) == ((1-(iface%2))*octants[idxtry].getSize() + (iface%2)*size))){
-<<<<<<< HEAD
-						//TODO check if correction is needed - internals
-						//if( (Mortontry < Morton && octants[idxtry].level < oct->level) || (Mortontry > Morton && octants[idxtry].level > oct->level)){
-							if (Dx == Dxstar && Dy == Dystar){
-								neighbours.push_back(idxtry);
-								isghost.push_back(false);
-							}
-						//}
-=======
 
 						uint32_t x0 = oct->x;
 						uint32_t x1 = x0 + size;
@@ -1949,7 +1912,6 @@
 //							neighbours.push_back(idxtry);
 //							isghost.push_back(false);
 //						}
->>>>>>> 6916a61b
 						idxtry++;
 						if(idxtry>noctants-1){
 							break;
@@ -2049,12 +2011,6 @@
 								Dxstar = int32_t((cx-1)/2)*(ghosts[idxtry].getSize()) + int32_t((cx+1)/2)*size;
 								Dystar = int32_t((cy-1)/2)*(ghosts[idxtry].getSize()) + int32_t((cy+1)/2)*size;
 //								if ((abs(Dh) == ((1-(iface%2))*ghosts[idxtry].getSize() + (iface%2)*size))){
-<<<<<<< HEAD
-								if( (Mortontry <= Morton && ghosts[idxtry].level < oct->level) || (Mortontry >= Morton && ghosts[idxtry].level > oct->level)){
-									if (Dx == Dxstar && Dy == Dystar){
-										neighbours.push_back(idxtry);
-										isghost.push_back(true);
-=======
 
 								uint32_t x0 = oct->x;
 								uint32_t x1 = x0 + size;
@@ -2079,8 +2035,8 @@
 											neighbours.push_back(idxtry);
 											isghost.push_back(true);
 										}
->>>>>>> 6916a61b
 									}
+
 								}
 
 //								if (Dx == Dxstar && Dy == Dystar){
@@ -2184,15 +2140,6 @@
 										Dxstar = int32_t((cx-1)/2)*(octants[idxtry].getSize()) + int32_t((cx+1)/2)*size;
 										Dystar = int32_t((cy-1)/2)*(octants[idxtry].getSize()) + int32_t((cy+1)/2)*size;
 //										if ((abs(Dh) == ((1-(iface%2))*octants[idxtry].getSize() + (iface%2)*size))){
-<<<<<<< HEAD
-										//TODO check if correction is needed - internals
-										//if( (Mortontry < Morton && octants[idxtry].level < oct->level) || (Mortontry > Morton && octants[idxtry].level > oct->level)){
-											if (Dx == Dxstar && Dy == Dystar){
-												neighbours.push_back(idxtry);
-												isghost.push_back(false);
-											}
-										//}
-=======
 
 										uint32_t x0 = oct->x;
 										uint32_t x1 = x0 + size;
@@ -2225,7 +2172,6 @@
 //											isghost.push_back(false);
 //										}
 
->>>>>>> 6916a61b
 										idxtry++;
 										Mortontry = octants[idxtry].computeMorton();
 									}
